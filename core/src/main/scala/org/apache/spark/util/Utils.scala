--- conflicted
+++ resolved
@@ -576,14 +576,16 @@
   }
 
   /**
-<<<<<<< HEAD
    * Delete a file or directory and its contents recursively.
    */
   def deleteRecursively(dir: TachyonFile, client: TachyonFS) {
     if (!client.delete(dir.getPath(), true)) {
       throw new IOException("Failed to delete the tachyon dir: " + dir)
-=======
-   * Check to see if file is a symbolic link. 
+    }
+  }
+
+  /**
+   * Check to see if file is a symbolic link.
    */
   def isSymlink(file: File): Boolean = {
     if (file == null) throw new NullPointerException("File must not be null")
@@ -598,7 +600,6 @@
       return false;
     } else {
       return true;
->>>>>>> 60e18ce7
     }
   }
 
